--- conflicted
+++ resolved
@@ -1,10 +1,6 @@
 from zuper_commons.logs import ZLogger
 
-<<<<<<< HEAD
-__version__ = "6.0.63"
-=======
 __version__ = "6.1.0"
->>>>>>> 95fc618a
 
 logger = ZLogger(__name__)
 import os
