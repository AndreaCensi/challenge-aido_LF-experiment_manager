--- conflicted
+++ resolved
@@ -8,14 +8,10 @@
 	$(shell aido-labels)
 
 
-<<<<<<< HEAD
 
 repo=challenge-aido_lf-experiment_manager
-# repo=$(shell basename -s .git `git config --get remote.origin.url`)
-=======
 repo0=$(shell basename -s .git `git config --get remote.origin.url`)
 repo=$(shell echo $(repo0) | tr A-Z a-z)
->>>>>>> cf0af21d
 branch=$(shell git rev-parse --abbrev-ref HEAD)
 tag=$(AIDO_REGISTRY)/duckietown/$(repo):$(branch)
 
