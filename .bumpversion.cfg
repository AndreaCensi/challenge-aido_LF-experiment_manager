[bumpversion]
<<<<<<< HEAD
current_version = 6.0.63
=======
current_version = 6.1.0
>>>>>>> 95fc618a
files = src/duckietown_experiment_manager/__init__.py
commit = True
tag = True<|MERGE_RESOLUTION|>--- conflicted
+++ resolved
@@ -1,9 +1,5 @@
 [bumpversion]
-<<<<<<< HEAD
-current_version = 6.0.63
-=======
 current_version = 6.1.0
->>>>>>> 95fc618a
 files = src/duckietown_experiment_manager/__init__.py
 commit = True
 tag = True